--- conflicted
+++ resolved
@@ -7,14 +7,8 @@
     Context, group
 )
 
-<<<<<<< HEAD
 from bot.constants import Channels, Cooldowns, Keys, Roles
-=======
-from bot.constants import (
-    Channels, Cooldowns, ERROR_REPLIES, Keys, Roles, URLs
-)
 from bot.converters import TagContentConverter, TagNameConverter, ValidURL
->>>>>>> 259ea498
 from bot.decorators import with_role
 from bot.pagination import LinePaginator
 
@@ -93,36 +87,6 @@
                 }
             await ctx.send(embed=Embed.from_data(tag['embed']))
 
-<<<<<<< HEAD
-=======
-            if tag_name:
-                log.debug(f"{ctx.author} requested the tag '{tag_name}'")
-                embed.title = tag_name
-
-                if ctx.channel.id not in TEST_CHANNELS:
-                    self.tag_cooldowns[tag_name] = {
-                        "time": time.time(),
-                        "channel": ctx.channel.id
-                    }
-
-            else:
-                embed.title = "**Current tags**"
-
-            if isinstance(tag_data, list):
-                log.debug(f"{ctx.author} requested a list of all tags")
-                tags = [f"**»**   {tag['tag_name']}" for tag in tag_data]
-                tags = sorted(tags)
-
-            else:
-                embed.description = tag_data['tag_content']
-                if tag_data['image_url'] is not None:
-                    embed.set_image(url=tag_data['image_url'])
-
-        # If its invoked from error handler just ignore it.
-        elif hasattr(ctx, "invoked_from_error_handler"):
-            return
-        # If not, prepare an error message.
->>>>>>> 259ea498
         else:
             tags = await self.bot.api_client.get('bot/tags')
             if not tags:
