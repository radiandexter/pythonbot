--- conflicted
+++ resolved
@@ -32,16 +32,6 @@
 # Other constants.
 DAYS_BETWEEN_ALERTS = 3
 OFFENSIVE_MSG_DELETE_TIME = timedelta(days=Filter.offensive_msg_delete_days)
-<<<<<<< HEAD
-
-
-def expand_spoilers(text: str) -> str:
-    """Return a string containing all interpretations of a spoilered message."""
-    split_text = SPOILER_RE.split(text)
-    return ''.join(
-        split_text[0::2] + split_text[1::2] + split_text
-    )
-
 
 FilterMatch = Union[re.Match, dict, bool, List[discord.Embed]]
 
@@ -52,8 +42,6 @@
     message_content: str
     additional_embeds: Optional[List[discord.Embed]]
     additional_embeds_msg: Optional[str]
-=======
->>>>>>> 5c6d19d3
 
 
 class Filtering(Cog):
